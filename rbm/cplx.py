import torch

'''
A class that allows torch to handle complex algebra.
-----------------------------------------------------------------------------------------
SYNTAX / ORDERING OF INDICES
matrices / tensors: m[2][i][j] >>> 2 = real and imaginary part
                               >>> i = number of rows in the real and imaginary parts
                               >>> j = number of columns in the real and imaginary parts

vectors: v[2][i]               >>> 2 = real and imaginary part
                               >>> i = nmber of rows in the real and imaginary parts

scalars: s[2]                  >>> 2 = real and imaginary part
-----------------------------------------------------------------------------------------
'''


def cplx_make_complex_vector(x, y):
    '''A function that takes two vector (a REAL (x) and IMAGINARY part (y)) and returns the combined
 complex tensor.
        :param: x: Expl
        :sadasd: x: string'''
    if x.size()[0] != y.size()[0]:
        raise ValueError(
            'Real and imaginary parts do not have the same dimension.')

    z = torch.zeros(2, x.size()[0], dtype=torch.double)
    z[0] = x
    z[1] = y

    return z


def cplx_make_complex_matrix(x, y):
    '''A function that takes two tensors (a REAL (x) and IMAGINARY part (y)) and returns the combine
 complex tensor.'''
    if x.size()[0] != y.size()[0] or x.size()[1] != y.size()[1]:
        raise ValueError(
            'Real and imaginary parts do not have the same dimension.')

    z = torch.zeros(2, x.size()[0], x.size()[1], dtype=torch.double)
    z[0] = x
    z[1] = y

    return z


def cplx_scalar_mult(x, y):
    '''A function that does complex scalar multiplication between two complex scalars, x and y.'''
    if list(x.size())[0] < 2 or list(y.size())[0] < 2:
        raise ValueError('An input is not of the right dimension.')

    z = torch.zeros(2, dtype=torch.double)
    z[0] = x[0]*y[0] - x[1]*y[1]
    z[1] = x[0]*y[1] + x[1]*y[0]

    return z


def cplx_VS_mult(x, y):
    '''A function that returns x*y, where x is a complex scalar and y is a complex vector.'''
    if list(x.size())[0] != 2 or list(y.size())[0] != 2:
        raise ValueError('An input is not of the right dimension.')

    z = torch.zeros_like(y)
    z[0] = x[0]*y[0] - x[1]*y[1]
    z[1] = x[0]*y[1] + x[1]*y[0]

    return z


def cplx_MS_mult(x, y):
    '''A function that takes a given input complex matrix (y) and multiplies it by a complex scalar (x).'''
    if len(list(y.size())) != 3 or list(y.size())[0] != 2 or list(x.size())[0] != 2:
        raise ValueError('An input is not of the right dimension.')
    z = torch.zeros_like(y)
    z[0] = x[0]*y[0] - x[1]*y[1]
    z[1] = x[0]*y[1] + x[1]*y[0]

    return z


def cplx_MV_mult(x, y):
    '''A function that returns x*y, where x is a complex tensor and y is a complex vector.'''
    if len(list(x.size())) != 3 or len(list(y.size())) != 2 or list(x.size())[0] != 2 or list(y.size())[0] != 2:
        raise ValueError('An input is not of the right dimension.')

    z = torch.zeros(2, x.size()[1], dtype=torch.double)
    z[0] = torch.mv(x[0], y[0]) - torch.mv(x[1], y[1])
    z[1] = torch.mv(x[0], y[1]) + torch.mv(x[1], y[0])

    return z


def cplx_MM_mult(x, y):
    '''A function that returns x*y, where x and y are complex tensors.'''
    if len(list(x.size())) != 3 or len(list(y.size())) != 3 or list(x.size())[0] != 2 or list(y.size())[0] != 2:
        raise ValueError('An input is not of the right dimension.')

    z = torch.zeros(2, x.size()[1], y.size()[2], dtype=torch.double)
    z[0] = torch.matmul(x[0], y[0]) - torch.matmul(x[1], y[1])
    z[1] = torch.matmul(x[0], y[1]) + torch.matmul(x[1], y[0])

    return z


def cplx_add(x, y):
    '''A function that adds two complex tensors, vectors, or scalars, x and y.'''
    if list(x.size())[0] != 2 or list(y.size())[0] != 2:
        raise ValueError('An input is not of the right dimension.')

    z = torch.zeros_like(x)
    z[0] = x[0] + y[0]
    z[1] = x[1] + y[1]

    return z


def cplx_inner(x, y):
    '''A function that returns the inner product of two complex vectors, x and y >>> <x|y>.'''
    if list(x.size())[0] != 2 or list(y.size())[0] != 2:
        raise ValueError('An input is not of the right dimension.')

    z = torch.zeros(2, dtype=torch.double)
    z[0] = torch.dot(x[0], y[0]) - torch.dot(-x[1], y[1])
    z[1] = torch.dot(x[0], y[1]) + torch.dot(-x[1], y[0])

    return z


def cplx_outer(x, y):
    '''A function that returns the outer product of two complex vectors, x and y.'''
    if len(list(x.size())) < 2 or len(list(y.size())) < 2:
        raise ValueError('An input is not of the right dimension.')

    z = torch.zeros(2, x.size()[1], y.size()[1], dtype=torch.double)
    z[0] = torch.ger(x[0], y[0]) - torch.ger(x[1], -y[1])
    z[1] = torch.ger(x[0], -y[1]) + torch.ger(x[1], y[0])

    return z


def cplx_compT_matrix(x):
    '''A function that returns the complex transpose of a complex tensor, x.'''
    if len(list(x.size())) != 3 or list(x.size())[0] != 2:
        raise ValueError('An input is not of the right dimension.')

    z = torch.zeros(2, x.size()[2], x.size()[1], dtype=torch.double)
    z[0] = torch.transpose(x[0], 0, 1)
    z[1] = -torch.transpose(x[1], 0, 1)

    return z


def cplx_comp_conj_vector(x):
    '''A function that returns the complex conjugate of a complex vector, x.'''
    if len(list(x.size())) != 2 or list(x.size())[0] != 2:
        raise ValueError('An input is not of the right dimension.')

    z = torch.zeros(2, x.size()[1], dtype=torch.double)
    z[0] = x[0]
    z[1] = -x[1]

    return z


def cplx_kronecker(x, y):
    '''A function that returns the tensor / kronecker product of 2 comlex tensors, x and y.'''
    if len(list(x.size())) != 3 or len(list(y.size())) != 3:
        raise ValueError('An input is not of the right dimension.')

    z = torch.zeros(2, x.size()[1]*y.size()[1],
                    x.size()[2]*y.size()[2], dtype=torch.double)

    row_count = 0

    for i in range(x.size()[1]):
        for k in range(y.size()[1]):
            column_count = 0
            for j in range(x.size()[2]):
                for l in range(y.size()[2]):

                    z[0][row_count][column_count] = x[0][i][j] * \
                        y[0][k][l] - x[1][i][j]*y[1][k][l]
                    z[1][row_count][column_count] = x[0][i][j] * \
                        y[1][k][l] + x[1][i][j]*y[0][k][l]

                    column_count += 1

            row_count += 1

    return z

def cplx_VS_divide(x,y):
    '''Computes x/y, where x is a complex vector and y is a complex scalar.'''
    if list(x.size())[0] != 2 or list(y.size())[0] != 2:
        raise ValueError('An input is not of the right dimension.')

    y_star = torch.zeros_like(y)
    y_star[0] = y[0]
    y_star[1] = -y[1]

    numerator = cplx_VS_mult(y_star, x)
    denominator = cplx_scalar_mult(y, y_star)[0]

    return numerator / denominator

def cplx_MS_divide(x,y):
    '''Computes x/y, where x is a complex tensor and y is a complex scalar.'''
    if list(x.size())[0] != 2 or list(y.size())[0] != 2:
        raise ValueError('An input is not of the right dimension.')

    y_star = torch.zeros_like(y)
    y_star[0] = y[0]
    y_star[1] = -y[1]

    numerator = cplx_MS_mult(y_star, x)
    denominator = cplx_scalar_mult(y, y_star)[0]

    return numerator / denominator

def cplx_norm(x):
    '''A function that returns |<x|x>|^2. Argument must be <x|x> (i.e. a scalar).'''
    if list(x.size())[0] != 2:
        raise ValueError('An input is not of the right dimension.')

    x_conj = torch.zeros_like(x)
    x_conj[0] = x[0]
    x_conj[1] = -x[1]

<<<<<<< HEAD
    return cplx_scalar_mult(x_conj, x)[0]
=======
    return cplx_scalar_mult(x_conj, x)
    
>>>>>>> d052d609
<|MERGE_RESOLUTION|>--- conflicted
+++ resolved
@@ -229,9 +229,4 @@
     x_conj[0] = x[0]
     x_conj[1] = -x[1]
 
-<<<<<<< HEAD
-    return cplx_scalar_mult(x_conj, x)[0]
-=======
-    return cplx_scalar_mult(x_conj, x)
-    
->>>>>>> d052d609
+    return cplx_scalar_mult(x_conj, x)[0]