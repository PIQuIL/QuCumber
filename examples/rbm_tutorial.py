import cplx
import numpy as np
from matplotlib import pyplot as plt
import torch
from torch import nn
from torch.utils.data import DataLoader
from torch.nn import functional as F
import warnings
import csv
import unitary_library
from observables_tutorial import TFIMChainEnergy, TFIMChainMagnetization

class RBM_Module(nn.Module):
    def __init__(self, num_visible, num_hidden, seed=1234, zero_weights=False):
        super(RBM_Module, self).__init__()
        self.num_visible = int(num_visible)
        self.num_hidden  = int(num_hidden)

        if seed != None:
            torch.manual_seed(seed)

        self.device = torch.device('cpu')

        if zero_weights:
            self.weights = nn.Parameter((torch.zeros(self.num_hidden, self.num_visible,
                             device=self.device, dtype=torch.double)), requires_grad=True)
        else:
            self.weights = nn.Parameter(
                (torch.randn(self.num_hidden, self.num_visible,
                             device=self.device, dtype=torch.double)
                 / np.sqrt(self.num_visible)),
                requires_grad=True)

        self.visible_bias = nn.Parameter(torch.zeros(self.num_visible,
                                                     device=self.device,
                                                     dtype=torch.double),
                                         requires_grad=True)
        self.hidden_bias = nn.Parameter(torch.zeros(self.num_hidden,
                                                    device=self.device,
                                                    dtype=torch.double),
                                        requires_grad=True)

    def effective_energy(self, v):
        if len(v.shape) < 2:
            v = v.view(1, -1)
        visible_bias_term = torch.mv(v, self.visible_bias)
        hidden_bias_term = F.softplus(
            F.linear(v, self.weights, self.hidden_bias)
        ).sum(1)

        return visible_bias_term + hidden_bias_term

    def prob_v_given_h(self, h):
        p = F.sigmoid(F.linear(h, self.weights.t(), self.visible_bias))
        return p

    def prob_h_given_v(self, v):
        p = F.sigmoid(F.linear(v, self.weights, self.hidden_bias))
        return p

    def sample_v_given_h(self, h):
        p = self.prob_v_given_h(h)
        v = p.bernoulli()
        return p, v

    def sample_h_given_v(self, v):
        p = self.prob_h_given_v(v)
        h = p.bernoulli()
        return p, h

    def gibbs_sampling(self, k, v0, sampler=None, observable=None):
        ph, h0 = self.sample_h_given_v(v0)
        v, h = v0, h0

        if sampler != None:
            step_list   = []

            if observable == 'Energy':
                energy_list = []
<<<<<<< HEAD
                true_energy = [-1.2785] 
                energy_calc = TFIMChainEnergy(h=1.0)
=======
                energy_calc = TFIMChainEnergy(h=1.0,
                                              boundary_conditions="periodic")
>>>>>>> 78a2cb22
                energy_list.append(energy_calc.apply(v0, sampler).mean())
                step_list.append(0)
                for i in range(k):
                    pv, v = self.sample_v_given_h(h)
                    ph, h = self.sample_h_given_v(v)

                    energy_list.append(energy_calc.apply(v, sampler).mean())
                    true_energy.append(-1.2785)
                    step_list.append(i+1)

                ax1 = plt.axes()
                ax1.plot(step_list, energy_list, color='red')
                ax1.plot(step_list, true_energy, color='black')
                ax1.grid()
                ax1.set_xlim(0,k)
                ax1.set_xlabel('k')
                ax1.set_ylabel('Energy')
                return v0, h0, v, h, ph, step_list, energy_list

            if observable == 'Magnetization':
                mag_list = []
                true_mag = [0.7072]
                mag_calc = TFIMChainMagnetization()
                mag_list.append(mag_calc.apply(v0).mean())
                step_list.append(0)
                for i in range(k):
                    pv, v = self.sample_v_given_h(h)
                    ph, h = self.sample_h_given_v(v)

                    mag_list.append(mag_calc.apply(v).mean())
<<<<<<< HEAD
                    true_mag.append(0.7072)
                    step_list.append(i+1)   
                
=======
                    step_list.append(i+1)

>>>>>>> 78a2cb22
                ax2 = plt.axes()
                ax2.plot(step_list, mag_list, color='red')
                ax2.plot(step_list, true_mag, color='black')
                ax2.grid()
                ax2.set_xlim(0,k)
                ax2.set_xlabel('k')
                ax2.set_ylabel('Magnetization')
                return v0, h0, v, h, ph, step_list, mag_list

        else:
            for i in range(k):
                pv, v = self.sample_v_given_h(h)
                ph, h = self.sample_h_given_v(v)

            return v0, h0, v, h, ph

    def unnormalized_probability(self, v):
        return self.effective_energy(v).exp()

    def log_probability_ratio(self, a, b):
        log_prob_a = self.effective_energy(a)
        log_prob_b = self.effective_energy(b)

        return log_prob_a.sub(log_prob_b)

    def generate_visible_space(self):
        space = torch.zeros((1 << self.num_visible, self.num_visible),
                            device=self.device, dtype=torch.double)
        for i in range(1 << self.num_visible):
            d = i
            for j in range(self.num_visible):
                d, r = divmod(d, 2)
                space[i, self.num_visible - j - 1] = int(r)

        return space

    def log_partition(self, visible_space):
        free_energies = self.effective_energy(visible_space)
        max_free_energy = free_energies.max()

        f_reduced = free_energies - max_free_energy
        logZ = max_free_energy + f_reduced.exp().sum().log()

        return logZ

    def partition(self, visible_space):
        return self.log_partition(visible_space).exp()

    def nll(self, data, visible_space):
        total_free_energy = self.effective_energy(data).sum()
        logZ = self.log_partition(visible_space)
        return (len(data)*logZ) - total_free_energy

class BinomialRBM:

    def __init__(self, num_visible, num_hidden, seed=1234):
        self.num_visible = int(num_visible)
        self.num_hidden  = int(num_hidden)
        self.rbm_module  = RBM_Module(num_visible, num_hidden, seed=seed)

    def overlap(self, visible_space, psi):
        sqrt_Z   = (self.rbm_module.partition(visible_space)).sqrt()
        RBM_psi  = ((self.rbm_module.unnormalized_probability(visible_space)).sqrt()) / sqrt_Z

        overlap_ = torch.dot(RBM_psi, psi)
        return overlap_

    def fidelity(self, visible_space, psi):
        return (self.overlap(visible_space, psi))**2.

    def compute_batch_gradients(self, k, batch):
        if len(batch) == 0:
            return (torch.zeros_like(self.rbm_module.weights,
                                     device=self.self.rbm_module.device,
                                     dtype=torch.double),
                    torch.zeros_like(self.rbm_module.visible_bias,
                                     device=self.rbm_module.device,
                                     dtype=torch.double),
                    torch.zeros_like(self.rbm_module.hidden_bias,
                                     device=self.rbm_module.device,
                                     dtype=torch.double))

        v0, h0, vk, hk, phk = self.rbm_module.gibbs_sampling(k, batch)

        prob = F.sigmoid(F.linear(v0, self.rbm_module.weights,
                         self.rbm_module.hidden_bias))

        w_grad  = torch.einsum("ij,ik->jk", (h0, v0))
        vb_grad = torch.einsum("ij->j", (v0,))
        hb_grad = torch.einsum("ij->j", (h0,))

        w_grad  -= torch.einsum("ij,ik->jk", (phk, vk))
        vb_grad -= torch.einsum("ij->j", (vk,))
        hb_grad -= torch.einsum("ij->j", (phk,))

        w_grad  /= float(len(batch))
        vb_grad /= float(len(batch))
        hb_grad /= float(len(batch))

        # Return negative gradients to match up nicely with the usual
        # parameter update rules, which *subtract* the gradient from
        # the parameters. This is in contrast with the RBM update
        # rules which ADD the gradients (scaled by the learning rate)
        # to the parameters.

        return {"rbm_module": {"weights": -w_grad,
             "visible_bias": -vb_grad,
             "hidden_bias": -hb_grad}}

    def fit(self, data, psi, epochs, batch_size, k, lr, log_every):

        data = torch.tensor(data, device=self.rbm_module.device, dtype=torch.double)
        optimizer = torch.optim.SGD([self.rbm_module.weights,
                                     self.rbm_module.visible_bias,
                                     self.rbm_module.hidden_bias],
                                     lr=lr)

        vis = self.rbm_module.generate_visible_space()

        fidelity_list = []
        epoch_list = []

<<<<<<< HEAD
        for ep in range(0, epochs + 1):
            
=======
        for ep in progress_bar(range(0, epochs + 1), desc="Training: ", total=epochs):

>>>>>>> 78a2cb22
            batches = DataLoader(data, batch_size=batch_size, shuffle=True)

            if ep % log_every == 0:

                fidelity_ = self.fidelity(vis, psi)
                print ('Epoch = ',ep,'\tFidelity = %.5f' %fidelity_.item())
                fidelity_list.append(fidelity_)
                epoch_list.append(ep)

            # Save fidelities at the end of training.
            if ep == epochs:
                print ('Finished training.' )

                ax = plt.axes()
                ax.plot(epoch_list, fidelity_list, color='blue')
                ax.grid()
                ax.set_xlim(0,epochs)
                ax.set_xlabel('Epochs')
                ax.set_ylabel('Fidelity')

                self.save_params()
                print ('Saved weights and biases.')
                break

            for batch in batches:
                all_grads = self.compute_batch_gradients(k, batch)

                optimizer.zero_grad()  # clear any cached gradients

                # assign all available gradients to the corresponding parameter
                for name, grads  in all_grads.items():
                    selected_RBM = getattr(self, name)
                    for param in grads.keys():
                        getattr(selected_RBM, param).grad = grads[param]

                optimizer.step()  # tell the optimizer to apply the gradients

    def save_params(self):
        """A function that saves weights and biases individually."""
        trained_params = [self.rbm_module.weights.data.numpy(),
                          self.rbm_module.visible_bias.data.numpy(),
                          self.rbm_module.hidden_bias.data.numpy()]

        names = ["Weights", "Visible bias", "Hidden bias"]

        with open('trained_weights.csv', 'w') as csvfile1:
            np.savetxt(csvfile1, trained_params[0], fmt='%.5f', delimiter=',')

        with open('trained_visible_bias.csv', 'w') as csvfile2:
            np.savetxt(csvfile2, trained_params[1], fmt='%.5f', delimiter=',')

        with open('trained_hidden_bias.csv', 'w') as csvfile3:
            np.savetxt(csvfile3, trained_params[2], fmt='%.5f', delimiter=',')

    def sample(self, num_samples, k, sampler=None, observable=None):
        dist = torch.distributions.bernoulli.Bernoulli(probs=0.5)
        v0 = (dist.sample(torch.Size([num_samples, self.num_visible]))
                  .to(dtype=torch.double))

        if sampler != None:
            _, _, v, _, _, step_list, energy_list = self.rbm_module.gibbs_sampling(k, v0, sampler=sampler, observable=observable)
            return v

        else:
            _, _, v, _, _ = self.rbm_module.gibbs_sampling(k, v0)
            return v

class ComplexRBM:
    def __init__(self, num_visible, num_hidden_amp, num_hidden_phase, seed=1234):

        self.num_visible      = int(num_visible)
        self.num_hidden_amp   = int(num_hidden_amp)
        self.num_hidden_phase = int(num_hidden_phase)
        self.rbm_amp          = RBM_Module(num_visible, num_hidden_amp, seed=seed)
        self.rbm_phase        = RBM_Module(num_visible, num_hidden_phase, zero_weights=True, seed=None)
        self.device           = self.rbm_amp.device

    def basis_state_generator(self, s):
        if s == 0.:
            return torch.tensor([[1., 0.],[0., 0.]], dtype = torch.double)
        if s == 1.:
            return torch.tensor([[0., 1.],[0., 0.]], dtype = torch.double)

    def state_generator(self, num_non_trivial_unitaries):
        states = torch.zeros((2**num_non_trivial_unitaries, num_non_trivial_unitaries), device = self.device, dtype=torch.double)
        for i in range(2**num_non_trivial_unitaries):
            temp = i
            for j in range(num_non_trivial_unitaries):
                temp, remainder = divmod(temp, 2)
                states[i][num_non_trivial_unitaries - j - 1] = remainder
        return states

    def unnormalized_probability_amp(self, v):
        return self.rbm_amp.effective_energy(v).exp()

    def unnormalized_probability_phase(self, v):
        return self.rbm_phase.effective_energy(v).exp()

    def normalized_wavefunction(self, v):
        v_prime   = v.view(-1,self.num_visible)
        temp1     = (self.unnormalized_probability_amp(v_prime)).sqrt()
        temp2     = ((self.unnormalized_probability_phase(v_prime)).log())*0.5

        cos_angle = temp2.cos()
        sin_angle = temp2.sin()

        psi       = torch.zeros(2, v_prime.size()[0], dtype = torch.double)
        psi[0]    = temp1*cos_angle
        psi[1]    = temp1*sin_angle

        sqrt_Z    = (self.rbm_amp.partition(self.rbm_amp.generate_visible_space())).sqrt()

        return psi / sqrt_Z

    def unnormalized_wavefunction(self, v):
        v_prime   = v.view(-1,self.num_visible)
        temp1     = (self.unnormalized_probability_amp(v_prime)).sqrt()
        temp2     = ((self.unnormalized_probability_phase(v_prime)).log())*0.5
        cos_angle = temp2.cos()
        sin_angle = temp2.sin()

        psi       = torch.zeros(2, v_prime.size()[0], dtype = torch.double)

        psi[0]    = temp1*cos_angle
        psi[1]    = temp1*sin_angle

        return psi

    def overlap(self, visible_space, true_psi):
        overlap_ = cplx.inner_prod(true_psi, self.normalized_wavefunction(visible_space))
        return overlap_

    def fidelity(self, visible_space, true_psi):
        return cplx.norm(self.overlap(visible_space, true_psi))

    def compute_batch_gradients(self, unitaries, k, batch, chars_batch):
        vis = self.rbm_amp.generate_visible_space()
        batch_size = len(batch)

        g_weights_amp   = torch.zeros_like(self.rbm_amp.weights)
        g_vb_amp        = torch.zeros_like(self.rbm_amp.visible_bias)
        g_hb_amp        = torch.zeros_like(self.rbm_amp.hidden_bias)

        g_weights_phase = torch.zeros_like(self.rbm_phase.weights)
        g_vb_phase      = torch.zeros_like(self.rbm_phase.visible_bias)
        g_hb_phase      = torch.zeros_like(self.rbm_phase.hidden_bias)

        [batch, h0_amp_batch, vk_amp_batch, hk_amp_batch, phk_amp_batch] = self.rbm_amp.gibbs_sampling(k, batch)
        # Iterate through every data point in the batch.
        for row_count, v0 in enumerate(batch):

            # A counter for the number of non-trivial unitaries
            # (non-computational basis) in the data point.
            num_non_trivial_unitaries = 0

            # tau_indices will contain the index numbers of spins not in the
            # computational basis (Z). z_indices will contain the index numbers
            # of spins in the computational basis.
            tau_indices = []
            z_indices   = []

            for j in range(self.num_visible):
                # Go through the unitaries (chars_batch[row_count]) of each site
                # in the data point, v0, and save inidices of non-trivial.
                if chars_batch[row_count][j] != 'Z':
                    num_non_trivial_unitaries += 1
                    tau_indices.append(j)
                else:
                    z_indices.append(j)

            if num_non_trivial_unitaries == 0:
                # If there are no non-trivial unitaries for the data point v0,
                # calculate the positive phase of regular (i.e. non-complex RBM)
                # gradient. Use the actual data point, v0.
                prob_amp = F.sigmoid(F.linear(v0, self.rbm_amp.weights, self.rbm_amp.hidden_bias))
                g_weights_amp -= torch.einsum("i,j->ij", (prob_amp, v0)) / batch_size
                g_vb_amp      -= v0 / batch_size
                g_hb_amp      -= prob_amp / batch_size

            else:
                # Compute the rotated gradients.
                [L_weights_amp, L_vb_amp, L_hb_amp, L_weights_phase, L_vb_phase, L_hb_phase] = self.compute_rotated_grads(unitaries, k, v0, chars_batch[row_count], num_non_trivial_unitaries, z_indices, tau_indices)


                # Gradents of amplitude parameters take the real part of the
                # rotated gradients.
                g_weights_amp -= L_weights_amp[0] / batch_size
                g_vb_amp      -= L_vb_amp[0] / batch_size
                g_hb_amp      -= L_hb_amp[0] / batch_size

                # Gradents of phase parameters take the imaginary part of the
                # rotated gradients.
                g_weights_phase += L_weights_phase[1] / batch_size
                g_vb_phase      += L_vb_phase[1] / batch_size
                g_hb_phase      += L_hb_phase[1] / batch_size

        # Block gibbs sampling for negative phase.
        g_weights_amp += torch.einsum("ij,ik->jk", (phk_amp_batch, vk_amp_batch)) / batch_size
        g_vb_amp      += torch.einsum("ij->j", (vk_amp_batch,)) / batch_size
        g_hb_amp      += torch.einsum("ij->j", (phk_amp_batch,)) / batch_size

        """Return negative gradients to match up nicely with the usual
        parameter update rules, which *subtract* the gradient from
        the parameters. This is in contrast with the RBM update
        rules which ADD the gradients (scaled by the learning rate)
        to the parameters."""

        return { "rbm_amp":{"weights": g_weights_amp,
                "visible_bias": g_vb_amp,
                "hidden_bias": g_hb_amp},
                 "rbm_phase":{
                "weights": g_weights_phase,
                "visible_bias": g_vb_phase,
                "hidden_bias": g_hb_phase}
                }

    def compute_rotated_grads(self, unitaries, k, v0, characters, num_non_trivial_unitaries,
                              z_indices, tau_indices):
        A_weights_amp = torch.zeros(2, self.rbm_amp.weights.size()[0],
                                    self.rbm_amp.weights.size()[1],
                                    device=self.device, dtype = torch.double)
        A_vb_amp      = torch.zeros(2, self.rbm_amp.visible_bias.size()[0],
                                    device=self.device, dtype = torch.double)
        A_hb_amp      = torch.zeros(2, self.rbm_amp.hidden_bias.size()[0],
                                    device=self.device, dtype = torch.double)

        A_weights_phase = torch.zeros(2, self.rbm_phase.weights.size()[0],
                                      self.rbm_phase.weights.size()[1],
                                      device=self.device, dtype = torch.double)
        A_vb_phase      = torch.zeros(2, self.rbm_phase.visible_bias.size()[0],
                                      device=self.device, dtype = torch.double)
        A_hb_phase      = torch.zeros(2, self.rbm_phase.hidden_bias.size()[0],
                                      device=self.device, dtype = torch.double)
        # 'B' will contain the coefficients of the rotated unnormalized wavefunction.
        B = torch.zeros(2, device = self.device, dtype = torch.double)

        w_grad_amp      = torch.zeros_like(self.rbm_amp.weights)
        vb_grad_amp     = torch.zeros_like(self.rbm_amp.visible_bias)
        hb_grad_amp     = torch.zeros_like(self.rbm_amp.hidden_bias)

        w_grad_phase    = torch.zeros_like(self.rbm_phase.weights)
        vb_grad_phase   = torch.zeros_like(self.rbm_phase.visible_bias)
        hb_grad_phase   = torch.zeros_like(self.rbm_phase.hidden_bias)

        zeros_for_w_amp    = torch.zeros_like(w_grad_amp)
        zeros_for_w_phase  = torch.zeros_like(w_grad_phase)
        zeros_for_vb       = torch.zeros_like(vb_grad_amp)
        zeros_for_hb_amp   = torch.zeros_like(hb_grad_amp)
        zeros_for_hb_phase = torch.zeros_like(hb_grad_phase)

        # Loop over Hilbert space of the non trivial unitaries to build the state.
        for j in range(2**num_non_trivial_unitaries):
            s = self.state_generator(num_non_trivial_unitaries)[j]
            # Creates a matrix where the jth row is the desired state, |S>, a vector.

            # This is the sigma state.
            constructed_state = torch.zeros(self.num_visible, dtype = torch.double)

            U = torch.tensor([1., 0.], dtype = torch.double, device = self.device)

            # Populate the |sigma> state (aka constructed_state) accirdingly.
            for index in range(len(z_indices)):
                # These are the sites in the computational basis.
                constructed_state[z_indices[index]] = v0[z_indices[index]]

            for index in range(len(tau_indices)):
                # These are the sites that are NOT in the computational basis.
                constructed_state[tau_indices[index]] = s[index]

                aa = unitaries[characters[tau_indices[index]]]
                bb = self.basis_state_generator(v0[tau_indices[index]])
                cc = self.basis_state_generator(s[index])

                temp = cplx.inner_prod(cplx.MV_mult(cplx.compT_matrix(aa), bb), cc)

                U = cplx.scalar_mult(U, temp)

            # Positive phase gradients for phase and amp. Will be added into the
            # 'A' parameters.

            prob_amp   = F.sigmoid(F.linear(constructed_state, self.rbm_amp.weights, self.rbm_amp.hidden_bias))
            prob_phase = F.sigmoid(F.linear(constructed_state, self.rbm_phase.weights, self.rbm_phase.hidden_bias))

            w_grad_amp  = torch.einsum("i,j->ij", (prob_amp, constructed_state))
            vb_grad_amp = constructed_state
            hb_grad_amp = prob_amp

            w_grad_phase  = torch.einsum("i,j->ij", (prob_phase, constructed_state))
            vb_grad_phase = constructed_state
            hb_grad_phase = prob_phase

            temp_w_grad_amp  = cplx.make_complex_matrix(w_grad_amp,
                                                        zeros_for_w_amp)
            temp_vb_grad_amp = cplx.make_complex_vector(vb_grad_amp,
                                                        zeros_for_vb)
            temp_hb_grad_amp = cplx.make_complex_vector(hb_grad_amp,
                                                        zeros_for_hb_amp)

            temp_w_grad_phase  = cplx.make_complex_matrix(w_grad_phase,
                                                          zeros_for_w_phase)
            temp_vb_grad_phase = cplx.make_complex_vector(vb_grad_phase,
                                                          zeros_for_vb)
            temp_hb_grad_phase = cplx.make_complex_vector(hb_grad_phase,
                                                          zeros_for_hb_phase)

            # Temp = U*psi(sigma)
            temp = cplx.scalar_mult(U, self.unnormalized_wavefunction(constructed_state))

            A_weights_amp += cplx.MS_mult(temp, temp_w_grad_amp)
            A_vb_amp      += cplx.VS_mult(temp, temp_vb_grad_amp)
            A_hb_amp      += cplx.VS_mult(temp, temp_hb_grad_amp)

            A_weights_phase += cplx.MS_mult(temp, temp_w_grad_phase)
            A_vb_phase      += cplx.VS_mult(temp, temp_vb_grad_phase)
            A_hb_phase      += cplx.VS_mult(temp, temp_hb_grad_phase)

            # Rotated wavefunction.
            B += temp

        L_weights_amp = cplx.MS_divide(A_weights_amp, B)
        L_vb_amp      = cplx.VS_divide(A_vb_amp, B)
        L_hb_amp      = cplx.VS_divide(A_hb_amp, B)

        L_weights_phase = cplx.MS_divide(A_weights_phase, B)
        L_vb_phase      = cplx.VS_divide(A_vb_phase, B)
        L_hb_phase      = cplx.VS_divide(A_hb_phase, B)

        return [L_weights_amp, L_vb_amp, L_hb_amp, L_weights_phase, L_vb_phase,
                L_hb_phase ]

    def fit(self, data, character_data, true_psi, unitaries, epochs, batch_size, k, lr, log_every):
        # Make data file into a torch tensor.
        data = torch.tensor(data, dtype = torch.double, device=self.device)

        # Use the Adam optmizer to update the weights and biases.
        optimizer = torch.optim.Adam([self.rbm_amp.weights,
                                      self.rbm_amp.visible_bias,
                                      self.rbm_amp.hidden_bias,
                                      self.rbm_phase.weights,
                                      self.rbm_phase.visible_bias,
                                      self.rbm_phase.hidden_bias],
                                      lr=lr)

        progress_bar = tqdm_notebook
        vis = self.rbm_amp.generate_visible_space()

        # Empty lists to put calculated convergence quantities in.
        fidelity_list = []
        epoch_list = []

        for ep in progress_bar(range(0, epochs + 1), desc="Training: ", total=epochs):
            # Shuffle the data to ensure that the batches taken from the data
            # are random data points.
            random_permutation = torch.randperm(data.shape[0])

            shuffled_data           = data[random_permutation]
            shuffled_character_data = character_data[random_permutation]

            # List of all the batches.
            batches = [shuffled_data[batch_start:(batch_start + batch_size)]
                       for batch_start in range(0, len(data), batch_size)]

            # List of all the bases.
            char_batches = [shuffled_character_data[batch_start:(batch_start + batch_size)]
                            for batch_start in range(0, len(data), batch_size)]

            # Calculate convergence quantities every "log-every" steps.
            if ep % log_every == 0:
                fidelity_ = self.fidelity(vis, true_psi)
                print ('Epoch = ',ep,'\nFidelity = ',fidelity_)
                fidelity_list.append(fidelity_)
                epoch_list.append(ep)

            # Save fidelities at the end of training.
            if ep == epochs:
                print ('Finished training. Saving results...' )
                ax = plt.axes()
                ax.plot(epoch_list, fidelity_list)
                ax.grid()
                ax.set_xlabel('Epochs')
                ax.set_ylabel('Fidelity')
                self.save_params()
                print ('Done.')
                break

            # Loop through all of the batches and calculate the batch gradients.

            for index in range(len(batches)):
                all_grads = self.compute_batch_gradients(unitaries, k, batches[index],
                                                     char_batches[index])

                # Clear any cached gradients.
                optimizer.zero_grad()

                # Assign all available gradients to the corresponding parameter.
                for name, grads  in all_grads.items():
                    selected_RBM = getattr(self, name)
                    for param in grads.keys():
                        getattr(selected_RBM, param).grad = grads[param]

                # Tell the optimizer to apply the gradients and update the parameters.
                optimizer.step()

    def save_params(self):
        trained_params = [self.rbm_amp.weights.data.numpy(),
                          self.rbm_amp.visible_bias.data.numpy(),
                          self.rbm_amp.hidden_bias.data.numpy(),
                          self.rbm_phase.weights.data.numpy(),
                          self.rbm_phase.visible_bias.data.numpy(),
                          self.rbm_phase.hidden_bias.data.numpy()]

        with open('trained_weights_amp.csv', 'w') as csvfile:
            np.savetxt(csvfile, trained_params[0], fmt='%.5f', delimiter=',')

        with open('trained_visible_bias_amp.csv', 'w') as csvfile:
            np.savetxt(csvfile, trained_params[1], fmt='%.5f', delimiter=',')

        with open('trained_hidden_bias_amp.csv', 'w') as csvfile:
            np.savetxt(csvfile, trained_params[2], fmt='%.5f', delimiter=',')

        with open('trained_weights_phase.csv', 'w') as csvfile:
            np.savetxt(csvfile, trained_params[3], fmt='%.5f', delimiter=',')

        with open('trained_visible_bias_phase.csv', 'w') as csvfile:
            np.savetxt(csvfile, trained_params[4], fmt='%.5f', delimiter=',')

        with open('trained_hidden_bias_phase.csv', 'w') as csvfile:
            np.savetxt(csvfile, trained_params[5], fmt='%.5f', delimiter=',')

    def sample(self, num_samples, k):
        dist = torch.distributions.bernoulli.Bernoulli(probs=0.5)
        v0 = (dist.sample(torch.Size([num_samples, self.num_visible]))
                  .to(dtype=torch.double))
        _, _, v, _, _ = self.rbm_amp.gibbs_sampling(k, v0)

        return v<|MERGE_RESOLUTION|>--- conflicted
+++ resolved
@@ -15,10 +15,10 @@
         super(RBM_Module, self).__init__()
         self.num_visible = int(num_visible)
         self.num_hidden  = int(num_hidden)
-
+        
         if seed != None:
             torch.manual_seed(seed)
-
+        
         self.device = torch.device('cpu')
 
         if zero_weights:
@@ -77,23 +77,18 @@
 
             if observable == 'Energy':
                 energy_list = []
-<<<<<<< HEAD
                 true_energy = [-1.2785] 
                 energy_calc = TFIMChainEnergy(h=1.0)
-=======
-                energy_calc = TFIMChainEnergy(h=1.0,
-                                              boundary_conditions="periodic")
->>>>>>> 78a2cb22
                 energy_list.append(energy_calc.apply(v0, sampler).mean())
                 step_list.append(0)
                 for i in range(k):
                     pv, v = self.sample_v_given_h(h)
                     ph, h = self.sample_h_given_v(v)
-
+            
                     energy_list.append(energy_calc.apply(v, sampler).mean())
                     true_energy.append(-1.2785)
                     step_list.append(i+1)
-
+        
                 ax1 = plt.axes()
                 ax1.plot(step_list, energy_list, color='red')
                 ax1.plot(step_list, true_energy, color='black')
@@ -102,7 +97,7 @@
                 ax1.set_xlabel('k')
                 ax1.set_ylabel('Energy')
                 return v0, h0, v, h, ph, step_list, energy_list
-
+    
             if observable == 'Magnetization':
                 mag_list = []
                 true_mag = [0.7072]
@@ -112,16 +107,11 @@
                 for i in range(k):
                     pv, v = self.sample_v_given_h(h)
                     ph, h = self.sample_h_given_v(v)
-
+                    
                     mag_list.append(mag_calc.apply(v).mean())
-<<<<<<< HEAD
                     true_mag.append(0.7072)
                     step_list.append(i+1)   
                 
-=======
-                    step_list.append(i+1)
-
->>>>>>> 78a2cb22
                 ax2 = plt.axes()
                 ax2.plot(step_list, mag_list, color='red')
                 ax2.plot(step_list, true_mag, color='black')
@@ -174,7 +164,7 @@
         total_free_energy = self.effective_energy(data).sum()
         logZ = self.log_partition(visible_space)
         return (len(data)*logZ) - total_free_energy
-
+    
 class BinomialRBM:
 
     def __init__(self, num_visible, num_hidden, seed=1234):
@@ -206,7 +196,7 @@
 
         v0, h0, vk, hk, phk = self.rbm_module.gibbs_sampling(k, batch)
 
-        prob = F.sigmoid(F.linear(v0, self.rbm_module.weights,
+        prob = F.sigmoid(F.linear(v0, self.rbm_module.weights, 
                          self.rbm_module.hidden_bias))
 
         w_grad  = torch.einsum("ij,ik->jk", (h0, v0))
@@ -244,13 +234,8 @@
         fidelity_list = []
         epoch_list = []
 
-<<<<<<< HEAD
         for ep in range(0, epochs + 1):
             
-=======
-        for ep in progress_bar(range(0, epochs + 1), desc="Training: ", total=epochs):
-
->>>>>>> 78a2cb22
             batches = DataLoader(data, batch_size=batch_size, shuffle=True)
 
             if ep % log_every == 0:
@@ -259,10 +244,10 @@
                 print ('Epoch = ',ep,'\tFidelity = %.5f' %fidelity_.item())
                 fidelity_list.append(fidelity_)
                 epoch_list.append(ep)
-
+           
             # Save fidelities at the end of training.
             if ep == epochs:
-                print ('Finished training.' )
+                print ('Finished training.' )               
 
                 ax = plt.axes()
                 ax.plot(epoch_list, fidelity_list, color='blue')
@@ -285,26 +270,26 @@
                     selected_RBM = getattr(self, name)
                     for param in grads.keys():
                         getattr(selected_RBM, param).grad = grads[param]
-
+                
                 optimizer.step()  # tell the optimizer to apply the gradients
 
     def save_params(self):
         """A function that saves weights and biases individually."""
-        trained_params = [self.rbm_module.weights.data.numpy(),
-                          self.rbm_module.visible_bias.data.numpy(),
-                          self.rbm_module.hidden_bias.data.numpy()]
-
+        trained_params = [self.rbm_module.weights.data.numpy(), 
+                          self.rbm_module.visible_bias.data.numpy(), 
+                          self.rbm_module.hidden_bias.data.numpy()] 
+    
         names = ["Weights", "Visible bias", "Hidden bias"]
-
+        
         with open('trained_weights.csv', 'w') as csvfile1:
             np.savetxt(csvfile1, trained_params[0], fmt='%.5f', delimiter=',')
-
+        
         with open('trained_visible_bias.csv', 'w') as csvfile2:
             np.savetxt(csvfile2, trained_params[1], fmt='%.5f', delimiter=',')
 
         with open('trained_hidden_bias.csv', 'w') as csvfile3:
             np.savetxt(csvfile3, trained_params[2], fmt='%.5f', delimiter=',')
-
+    
     def sample(self, num_samples, k, sampler=None, observable=None):
         dist = torch.distributions.bernoulli.Bernoulli(probs=0.5)
         v0 = (dist.sample(torch.Size([num_samples, self.num_visible]))
@@ -327,18 +312,18 @@
         self.rbm_amp          = RBM_Module(num_visible, num_hidden_amp, seed=seed)
         self.rbm_phase        = RBM_Module(num_visible, num_hidden_phase, zero_weights=True, seed=None)
         self.device           = self.rbm_amp.device
-
+            
     def basis_state_generator(self, s):
         if s == 0.:
             return torch.tensor([[1., 0.],[0., 0.]], dtype = torch.double)
         if s == 1.:
-            return torch.tensor([[0., 1.],[0., 0.]], dtype = torch.double)
+            return torch.tensor([[0., 1.],[0., 0.]], dtype = torch.double) 
 
     def state_generator(self, num_non_trivial_unitaries):
         states = torch.zeros((2**num_non_trivial_unitaries, num_non_trivial_unitaries), device = self.device, dtype=torch.double)
         for i in range(2**num_non_trivial_unitaries):
             temp = i
-            for j in range(num_non_trivial_unitaries):
+            for j in range(num_non_trivial_unitaries): 
                 temp, remainder = divmod(temp, 2)
                 states[i][num_non_trivial_unitaries - j - 1] = remainder
         return states
@@ -356,7 +341,7 @@
 
         cos_angle = temp2.cos()
         sin_angle = temp2.sin()
-
+        
         psi       = torch.zeros(2, v_prime.size()[0], dtype = torch.double)
         psi[0]    = temp1*cos_angle
         psi[1]    = temp1*sin_angle
@@ -371,9 +356,9 @@
         temp2     = ((self.unnormalized_probability_phase(v_prime)).log())*0.5
         cos_angle = temp2.cos()
         sin_angle = temp2.sin()
-
+        
         psi       = torch.zeros(2, v_prime.size()[0], dtype = torch.double)
-
+        
         psi[0]    = temp1*cos_angle
         psi[1]    = temp1*sin_angle
 
@@ -398,16 +383,16 @@
         g_vb_phase      = torch.zeros_like(self.rbm_phase.visible_bias)
         g_hb_phase      = torch.zeros_like(self.rbm_phase.hidden_bias)
 
-        [batch, h0_amp_batch, vk_amp_batch, hk_amp_batch, phk_amp_batch] = self.rbm_amp.gibbs_sampling(k, batch)
+        [batch, h0_amp_batch, vk_amp_batch, hk_amp_batch, phk_amp_batch] = self.rbm_amp.gibbs_sampling(k, batch) 
         # Iterate through every data point in the batch.
         for row_count, v0 in enumerate(batch):
 
-            # A counter for the number of non-trivial unitaries
+            # A counter for the number of non-trivial unitaries 
             # (non-computational basis) in the data point.
             num_non_trivial_unitaries = 0
 
-            # tau_indices will contain the index numbers of spins not in the
-            # computational basis (Z). z_indices will contain the index numbers
+            # tau_indices will contain the index numbers of spins not in the 
+            # computational basis (Z). z_indices will contain the index numbers 
             # of spins in the computational basis.
             tau_indices = []
             z_indices   = []
@@ -422,7 +407,7 @@
                     z_indices.append(j)
 
             if num_non_trivial_unitaries == 0:
-                # If there are no non-trivial unitaries for the data point v0,
+                # If there are no non-trivial unitaries for the data point v0, 
                 # calculate the positive phase of regular (i.e. non-complex RBM)
                 # gradient. Use the actual data point, v0.
                 prob_amp = F.sigmoid(F.linear(v0, self.rbm_amp.weights, self.rbm_amp.hidden_bias))
@@ -432,32 +417,32 @@
 
             else:
                 # Compute the rotated gradients.
-                [L_weights_amp, L_vb_amp, L_hb_amp, L_weights_phase, L_vb_phase, L_hb_phase] = self.compute_rotated_grads(unitaries, k, v0, chars_batch[row_count], num_non_trivial_unitaries, z_indices, tau_indices)
-
-
-                # Gradents of amplitude parameters take the real part of the
+                [L_weights_amp, L_vb_amp, L_hb_amp, L_weights_phase, L_vb_phase, L_hb_phase] = self.compute_rotated_grads(unitaries, k, v0, chars_batch[row_count], num_non_trivial_unitaries, z_indices, tau_indices) 
+
+
+                # Gradents of amplitude parameters take the real part of the 
                 # rotated gradients.
                 g_weights_amp -= L_weights_amp[0] / batch_size
                 g_vb_amp      -= L_vb_amp[0] / batch_size
                 g_hb_amp      -= L_hb_amp[0] / batch_size
-
-                # Gradents of phase parameters take the imaginary part of the
+                
+                # Gradents of phase parameters take the imaginary part of the 
                 # rotated gradients.
                 g_weights_phase += L_weights_phase[1] / batch_size
                 g_vb_phase      += L_vb_phase[1] / batch_size
                 g_hb_phase      += L_hb_phase[1] / batch_size
-
+                
         # Block gibbs sampling for negative phase.
         g_weights_amp += torch.einsum("ij,ik->jk", (phk_amp_batch, vk_amp_batch)) / batch_size
         g_vb_amp      += torch.einsum("ij->j", (vk_amp_batch,)) / batch_size
         g_hb_amp      += torch.einsum("ij->j", (phk_amp_batch,)) / batch_size
-
+       
         """Return negative gradients to match up nicely with the usual
         parameter update rules, which *subtract* the gradient from
         the parameters. This is in contrast with the RBM update
         rules which ADD the gradients (scaled by the learning rate)
         to the parameters."""
-
+ 
         return { "rbm_amp":{"weights": g_weights_amp,
                 "visible_bias": g_vb_amp,
                 "hidden_bias": g_hb_amp},
@@ -465,24 +450,24 @@
                 "weights": g_weights_phase,
                 "visible_bias": g_vb_phase,
                 "hidden_bias": g_hb_phase}
-                }
-
-    def compute_rotated_grads(self, unitaries, k, v0, characters, num_non_trivial_unitaries,
-                              z_indices, tau_indices):
-        A_weights_amp = torch.zeros(2, self.rbm_amp.weights.size()[0],
-                                    self.rbm_amp.weights.size()[1],
+                }   
+
+    def compute_rotated_grads(self, unitaries, k, v0, characters, num_non_trivial_unitaries, 
+                              z_indices, tau_indices): 
+        A_weights_amp = torch.zeros(2, self.rbm_amp.weights.size()[0], 
+                                    self.rbm_amp.weights.size()[1], 
                                     device=self.device, dtype = torch.double)
-        A_vb_amp      = torch.zeros(2, self.rbm_amp.visible_bias.size()[0],
+        A_vb_amp      = torch.zeros(2, self.rbm_amp.visible_bias.size()[0], 
                                     device=self.device, dtype = torch.double)
-        A_hb_amp      = torch.zeros(2, self.rbm_amp.hidden_bias.size()[0],
+        A_hb_amp      = torch.zeros(2, self.rbm_amp.hidden_bias.size()[0], 
                                     device=self.device, dtype = torch.double)
-
-        A_weights_phase = torch.zeros(2, self.rbm_phase.weights.size()[0],
-                                      self.rbm_phase.weights.size()[1],
+        
+        A_weights_phase = torch.zeros(2, self.rbm_phase.weights.size()[0], 
+                                      self.rbm_phase.weights.size()[1], 
                                       device=self.device, dtype = torch.double)
-        A_vb_phase      = torch.zeros(2, self.rbm_phase.visible_bias.size()[0],
+        A_vb_phase      = torch.zeros(2, self.rbm_phase.visible_bias.size()[0], 
                                       device=self.device, dtype = torch.double)
-        A_hb_phase      = torch.zeros(2, self.rbm_phase.hidden_bias.size()[0],
+        A_hb_phase      = torch.zeros(2, self.rbm_phase.hidden_bias.size()[0], 
                                       device=self.device, dtype = torch.double)
         # 'B' will contain the coefficients of the rotated unnormalized wavefunction.
         B = torch.zeros(2, device = self.device, dtype = torch.double)
@@ -490,7 +475,7 @@
         w_grad_amp      = torch.zeros_like(self.rbm_amp.weights)
         vb_grad_amp     = torch.zeros_like(self.rbm_amp.visible_bias)
         hb_grad_amp     = torch.zeros_like(self.rbm_amp.hidden_bias)
-
+    
         w_grad_phase    = torch.zeros_like(self.rbm_phase.weights)
         vb_grad_phase   = torch.zeros_like(self.rbm_phase.visible_bias)
         hb_grad_phase   = torch.zeros_like(self.rbm_phase.hidden_bias)
@@ -498,86 +483,86 @@
         zeros_for_w_amp    = torch.zeros_like(w_grad_amp)
         zeros_for_w_phase  = torch.zeros_like(w_grad_phase)
         zeros_for_vb       = torch.zeros_like(vb_grad_amp)
-        zeros_for_hb_amp   = torch.zeros_like(hb_grad_amp)
+        zeros_for_hb_amp   = torch.zeros_like(hb_grad_amp) 
         zeros_for_hb_phase = torch.zeros_like(hb_grad_phase)
 
         # Loop over Hilbert space of the non trivial unitaries to build the state.
         for j in range(2**num_non_trivial_unitaries):
             s = self.state_generator(num_non_trivial_unitaries)[j]
             # Creates a matrix where the jth row is the desired state, |S>, a vector.
-
+    
             # This is the sigma state.
             constructed_state = torch.zeros(self.num_visible, dtype = torch.double)
-
+            
             U = torch.tensor([1., 0.], dtype = torch.double, device = self.device)
-
+        
             # Populate the |sigma> state (aka constructed_state) accirdingly.
             for index in range(len(z_indices)):
                 # These are the sites in the computational basis.
                 constructed_state[z_indices[index]] = v0[z_indices[index]]
-
+        
             for index in range(len(tau_indices)):
                 # These are the sites that are NOT in the computational basis.
                 constructed_state[tau_indices[index]] = s[index]
-
+        
                 aa = unitaries[characters[tau_indices[index]]]
                 bb = self.basis_state_generator(v0[tau_indices[index]])
                 cc = self.basis_state_generator(s[index])
-
+            
                 temp = cplx.inner_prod(cplx.MV_mult(cplx.compT_matrix(aa), bb), cc)
-
+        
                 U = cplx.scalar_mult(U, temp)
-
+            
             # Positive phase gradients for phase and amp. Will be added into the
             # 'A' parameters.
 
             prob_amp   = F.sigmoid(F.linear(constructed_state, self.rbm_amp.weights, self.rbm_amp.hidden_bias))
             prob_phase = F.sigmoid(F.linear(constructed_state, self.rbm_phase.weights, self.rbm_phase.hidden_bias))
-
+ 
             w_grad_amp  = torch.einsum("i,j->ij", (prob_amp, constructed_state))
             vb_grad_amp = constructed_state
             hb_grad_amp = prob_amp
-
+            
             w_grad_phase  = torch.einsum("i,j->ij", (prob_phase, constructed_state))
             vb_grad_phase = constructed_state
             hb_grad_phase = prob_phase
 
-            temp_w_grad_amp  = cplx.make_complex_matrix(w_grad_amp,
+            temp_w_grad_amp  = cplx.make_complex_matrix(w_grad_amp, 
                                                         zeros_for_w_amp)
-            temp_vb_grad_amp = cplx.make_complex_vector(vb_grad_amp,
+            temp_vb_grad_amp = cplx.make_complex_vector(vb_grad_amp, 
                                                         zeros_for_vb)
-            temp_hb_grad_amp = cplx.make_complex_vector(hb_grad_amp,
+            temp_hb_grad_amp = cplx.make_complex_vector(hb_grad_amp, 
                                                         zeros_for_hb_amp)
-
-            temp_w_grad_phase  = cplx.make_complex_matrix(w_grad_phase,
+ 
+            temp_w_grad_phase  = cplx.make_complex_matrix(w_grad_phase, 
                                                           zeros_for_w_phase)
             temp_vb_grad_phase = cplx.make_complex_vector(vb_grad_phase,
                                                           zeros_for_vb)
             temp_hb_grad_phase = cplx.make_complex_vector(hb_grad_phase,
                                                           zeros_for_hb_phase)
-
+        
             # Temp = U*psi(sigma)
             temp = cplx.scalar_mult(U, self.unnormalized_wavefunction(constructed_state))
-
+            
             A_weights_amp += cplx.MS_mult(temp, temp_w_grad_amp)
             A_vb_amp      += cplx.VS_mult(temp, temp_vb_grad_amp)
             A_hb_amp      += cplx.VS_mult(temp, temp_hb_grad_amp)
-
+        
             A_weights_phase += cplx.MS_mult(temp, temp_w_grad_phase)
             A_vb_phase      += cplx.VS_mult(temp, temp_vb_grad_phase)
             A_hb_phase      += cplx.VS_mult(temp, temp_hb_grad_phase)
-
+           
             # Rotated wavefunction.
             B += temp
-
+        
         L_weights_amp = cplx.MS_divide(A_weights_amp, B)
         L_vb_amp      = cplx.VS_divide(A_vb_amp, B)
         L_hb_amp      = cplx.VS_divide(A_hb_amp, B)
-
+        
         L_weights_phase = cplx.MS_divide(A_weights_phase, B)
         L_vb_phase      = cplx.VS_divide(A_vb_phase, B)
         L_hb_phase      = cplx.VS_divide(A_hb_phase, B)
-
+       
         return [L_weights_amp, L_vb_amp, L_hb_amp, L_weights_phase, L_vb_phase,
                 L_hb_phase ]
 
@@ -596,25 +581,25 @@
 
         progress_bar = tqdm_notebook
         vis = self.rbm_amp.generate_visible_space()
-
+    
         # Empty lists to put calculated convergence quantities in.
         fidelity_list = []
         epoch_list = []
 
         for ep in progress_bar(range(0, epochs + 1), desc="Training: ", total=epochs):
-            # Shuffle the data to ensure that the batches taken from the data
+            # Shuffle the data to ensure that the batches taken from the data 
             # are random data points.
             random_permutation = torch.randperm(data.shape[0])
 
-            shuffled_data           = data[random_permutation]
+            shuffled_data           = data[random_permutation]   
             shuffled_character_data = character_data[random_permutation]
 
             # List of all the batches.
-            batches = [shuffled_data[batch_start:(batch_start + batch_size)]
+            batches = [shuffled_data[batch_start:(batch_start + batch_size)] 
                        for batch_start in range(0, len(data), batch_size)]
 
             # List of all the bases.
-            char_batches = [shuffled_character_data[batch_start:(batch_start + batch_size)]
+            char_batches = [shuffled_character_data[batch_start:(batch_start + batch_size)] 
                             for batch_start in range(0, len(data), batch_size)]
 
             # Calculate convergence quantities every "log-every" steps.
@@ -623,10 +608,10 @@
                 print ('Epoch = ',ep,'\nFidelity = ',fidelity_)
                 fidelity_list.append(fidelity_)
                 epoch_list.append(ep)
-
+           
             # Save fidelities at the end of training.
             if ep == epochs:
-                print ('Finished training. Saving results...' )
+                print ('Finished training. Saving results...' )               
                 ax = plt.axes()
                 ax.plot(epoch_list, fidelity_list)
                 ax.grid()
@@ -638,45 +623,45 @@
 
             # Loop through all of the batches and calculate the batch gradients.
 
-            for index in range(len(batches)):
+            for index in range(len(batches)):           
                 all_grads = self.compute_batch_gradients(unitaries, k, batches[index],
                                                      char_batches[index])
-
+                
                 # Clear any cached gradients.
-                optimizer.zero_grad()
+                optimizer.zero_grad()  
 
                 # Assign all available gradients to the corresponding parameter.
                 for name, grads  in all_grads.items():
                     selected_RBM = getattr(self, name)
                     for param in grads.keys():
                         getattr(selected_RBM, param).grad = grads[param]
-
+               
                 # Tell the optimizer to apply the gradients and update the parameters.
-                optimizer.step()
+                optimizer.step()  
 
     def save_params(self):
-        trained_params = [self.rbm_amp.weights.data.numpy(),
-                          self.rbm_amp.visible_bias.data.numpy(),
-                          self.rbm_amp.hidden_bias.data.numpy(),
-                          self.rbm_phase.weights.data.numpy(),
-                          self.rbm_phase.visible_bias.data.numpy(),
+        trained_params = [self.rbm_amp.weights.data.numpy(), 
+                          self.rbm_amp.visible_bias.data.numpy(), 
+                          self.rbm_amp.hidden_bias.data.numpy(), 
+                          self.rbm_phase.weights.data.numpy(), 
+                          self.rbm_phase.visible_bias.data.numpy(), 
                           self.rbm_phase.hidden_bias.data.numpy()]
-
+        
         with open('trained_weights_amp.csv', 'w') as csvfile:
             np.savetxt(csvfile, trained_params[0], fmt='%.5f', delimiter=',')
 
-        with open('trained_visible_bias_amp.csv', 'w') as csvfile:
+        with open('trained_visible_bias_amp.csv', 'w') as csvfile:      
             np.savetxt(csvfile, trained_params[1], fmt='%.5f', delimiter=',')
-
+            
         with open('trained_hidden_bias_amp.csv', 'w') as csvfile:
             np.savetxt(csvfile, trained_params[2], fmt='%.5f', delimiter=',')
-
+            
         with open('trained_weights_phase.csv', 'w') as csvfile:
             np.savetxt(csvfile, trained_params[3], fmt='%.5f', delimiter=',')
-
+            
         with open('trained_visible_bias_phase.csv', 'w') as csvfile:
             np.savetxt(csvfile, trained_params[4], fmt='%.5f', delimiter=',')
-
+            
         with open('trained_hidden_bias_phase.csv', 'w') as csvfile:
             np.savetxt(csvfile, trained_params[5], fmt='%.5f', delimiter=',')
 
