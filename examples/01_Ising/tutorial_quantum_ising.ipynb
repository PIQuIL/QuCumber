--- conflicted
+++ resolved
@@ -13,7 +13,6 @@
   },
   {
    "cell_type": "code",
-<<<<<<< HEAD
    "execution_count": 6,
    "metadata": {},
    "outputs": [
@@ -29,13 +28,6 @@
      ]
     }
    ],
-=======
-   "execution_count": 3,
-   "metadata": {
-    "collapsed": true
-   },
-   "outputs": [],
->>>>>>> c01eb298
    "source": [
     "import torch\n",
     "import numpy as np\n",
@@ -62,10 +54,8 @@
     "from positive_wavefunction import PositiveWavefunction\n",
     "from quantum_reconstruction import QuantumReconstruction\n",
     "sys.path.append('../../qucumber/utils/')\n",
-    "import data\n",
     "import utils.training_statistics as ts\n",
     "sys.path.append('../../qucumber/utils/ed/')\n",
-    "from callbacks import MetricEvaluator\n",
     "from hamiltonians import *\n",
     "from data_generator import *\n",
     "import quantum_ising_chain as TFIM\n",
@@ -96,7 +86,6 @@
   },
   {
    "cell_type": "code",
-<<<<<<< HEAD
    "execution_count": 7,
    "metadata": {},
    "outputs": [],
@@ -105,15 +94,6 @@
     "psi_path           = 'tfim1d_psi.txt'\n",
     "\n",
     "train_samples,target_psi = data.load_data(tr_sam_path,psi_path)"
-=======
-   "execution_count": 6,
-   "metadata": {},
-   "outputs": [],
-   "source": [
-    "tr_sam_path = 'tfim1d_train_samples.txt'\n",
-    "psi_path = 'tfim1d_psi.txt'\n",
-    "train_samples,target_psi= data.load_data(tr_sam_path,psi_path)"
->>>>>>> c01eb298
    ]
   },
   {
@@ -128,10 +108,8 @@
   },
   {
    "cell_type": "code",
-   "execution_count": 7,
-   "metadata": {
-    "collapsed": true
-   },
+   "execution_count": 3,
+   "metadata": {},
    "outputs": [],
    "source": [
     "nv = train_samples.shape[-1]\n",
@@ -156,7 +134,6 @@
   },
   {
    "cell_type": "code",
-<<<<<<< HEAD
    "execution_count": 1,
    "metadata": {},
    "outputs": [],
@@ -167,49 +144,17 @@
     "CD         = 1\n",
     "lr         = 0.01\n",
     "log_every  = 50"
-=======
-   "execution_count": 8,
-   "metadata": {
-    "collapsed": true
-   },
-   "outputs": [],
-   "source": [
-    "epochs     = 100\n",
-    "num_chains = 100\n",
-    "batch_size = 10\n",
-    "CD         = 10\n",
-    "lr         = 0.1\n",
-    "log_every  = 10"
-   ]
-  },
-  {
-   "cell_type": "code",
-   "execution_count": 9,
-   "metadata": {
-    "collapsed": true
-   },
-   "outputs": [],
-   "source": [
-    "nn_state = PositiveWavefunction(num_visible=nv,num_hidden=nh, seed=1234)\n",
-    "qr = QuantumReconstruction(nn_state)"
->>>>>>> c01eb298
-   ]
-  },
-  {
-   "cell_type": "markdown",
-   "metadata": {},
-   "source": [
-<<<<<<< HEAD
+   ]
+  },
+  {
+   "cell_type": "markdown",
+   "metadata": {},
+   "source": [
     "Once we initialize the parameters of the *PositiveWavefunction* and the *MetricEvaluator*, we can now begin training. Our *QuantumReconstruction* object, *qr* (see below), contains a function called *fit* that executes the training process."
-=======
-    "nn_state.space = nn_state.generate_Hilbert_space(nv)\n",
-    "callbacks = [MetricEvaluator(log_every,{'Fidelity':ts.fidelity,'KL':ts.KL},target_psi=target_psi)]"
->>>>>>> c01eb298
-   ]
-  },
-  {
-   "cell_type": "code",
-<<<<<<< HEAD
+   ]
+  },
+  {
+   "cell_type": "code",
    "execution_count": 17,
    "metadata": {},
    "outputs": [
@@ -222,44 +167,15 @@
       "\u001b[0;31mNameError\u001b[0m                                 Traceback (most recent call last)",
       "\u001b[0;32m<ipython-input-17-557fd7ad3b4b>\u001b[0m in \u001b[0;36m<module>\u001b[0;34m()\u001b[0m\n\u001b[0;32m----> 1\u001b[0;31m \u001b[0mqr\u001b[0m\u001b[0;34m.\u001b[0m\u001b[0mfit\u001b[0m\u001b[0;34m(\u001b[0m\u001b[0mtrain_samples\u001b[0m\u001b[0;34m,\u001b[0m \u001b[0mepochs\u001b[0m\u001b[0;34m,\u001b[0m \u001b[0mbatch_size\u001b[0m\u001b[0;34m,\u001b[0m \u001b[0mnum_chains\u001b[0m\u001b[0;34m,\u001b[0m \u001b[0mCD\u001b[0m\u001b[0;34m,\u001b[0m \u001b[0mlr\u001b[0m\u001b[0;34m,\u001b[0m \u001b[0mprogbar\u001b[0m\u001b[0;34m=\u001b[0m\u001b[0;32mFalse\u001b[0m\u001b[0;34m,\u001b[0m\u001b[0mobserver\u001b[0m\u001b[0;34m=\u001b[0m\u001b[0mtrain_stats\u001b[0m\u001b[0;34m)\u001b[0m\u001b[0;34m\u001b[0m\u001b[0m\n\u001b[0m",
       "\u001b[0;31mNameError\u001b[0m: name 'qr' is not defined"
-=======
-   "execution_count": 12,
-   "metadata": {},
-   "outputs": [
-    {
-     "name": "stdout",
-     "output_type": "stream",
-     "text": [
-      "Epoch = 10\tFidelity = 0.933854\tKL = 0.135107\t\n"
-     ]
-    },
-    {
-     "ename": "KeyboardInterrupt",
-     "evalue": "",
-     "output_type": "error",
-     "traceback": [
-      "\u001b[0;31m---------------------------------------------------------------------------\u001b[0m",
-      "\u001b[0;31mKeyboardInterrupt\u001b[0m                         Traceback (most recent call last)",
-      "\u001b[0;32m<ipython-input-12-ed3e535f2e11>\u001b[0m in \u001b[0;36m<module>\u001b[0;34m()\u001b[0m\n\u001b[1;32m      1\u001b[0m \u001b[0;31m#nn_state.randomize()\u001b[0m\u001b[0;34m\u001b[0m\u001b[0;34m\u001b[0m\u001b[0m\n\u001b[0;32m----> 2\u001b[0;31m \u001b[0mqr\u001b[0m\u001b[0;34m.\u001b[0m\u001b[0mfit\u001b[0m\u001b[0;34m(\u001b[0m\u001b[0mtrain_samples\u001b[0m\u001b[0;34m,\u001b[0m \u001b[0mepochs\u001b[0m\u001b[0;34m,\u001b[0m \u001b[0mbatch_size\u001b[0m\u001b[0;34m,\u001b[0m \u001b[0mnum_chains\u001b[0m\u001b[0;34m,\u001b[0m \u001b[0mCD\u001b[0m\u001b[0;34m,\u001b[0m\u001b[0mlr\u001b[0m\u001b[0;34m,\u001b[0m \u001b[0mprogbar\u001b[0m\u001b[0;34m=\u001b[0m\u001b[0;32mFalse\u001b[0m\u001b[0;34m,\u001b[0m\u001b[0mcallbacks\u001b[0m\u001b[0;34m=\u001b[0m\u001b[0mcallbacks\u001b[0m\u001b[0;34m)\u001b[0m\u001b[0;34m\u001b[0m\u001b[0m\n\u001b[0m",
-      "\u001b[0;32m~/Work/Codes/QuCumber/qucumber/quantum_reconstruction.py\u001b[0m in \u001b[0;36mfit\u001b[0;34m(self, input_samples, epochs, pos_batch_size, neg_batch_size, k, lr, observer, input_bases, z_samples, progbar, callbacks)\u001b[0m\n\u001b[1;32m    169\u001b[0m                     \u001b[0mbatch_bases\u001b[0m \u001b[0;34m=\u001b[0m \u001b[0mpos_batches_bases\u001b[0m\u001b[0;34m[\u001b[0m\u001b[0mb\u001b[0m\u001b[0;34m]\u001b[0m\u001b[0;34m\u001b[0m\u001b[0m\n\u001b[1;32m    170\u001b[0m                 \u001b[0mself\u001b[0m\u001b[0;34m.\u001b[0m\u001b[0mnn_state\u001b[0m\u001b[0;34m.\u001b[0m\u001b[0mset_visible_layer\u001b[0m\u001b[0;34m(\u001b[0m\u001b[0mneg_batch\u001b[0m\u001b[0;34m)\u001b[0m\u001b[0;34m\u001b[0m\u001b[0m\n\u001b[0;32m--> 171\u001b[0;31m                 \u001b[0mall_grads\u001b[0m \u001b[0;34m=\u001b[0m \u001b[0mself\u001b[0m\u001b[0;34m.\u001b[0m\u001b[0mcompute_batch_gradients\u001b[0m\u001b[0;34m(\u001b[0m\u001b[0mk\u001b[0m\u001b[0;34m,\u001b[0m \u001b[0mpos_batches\u001b[0m\u001b[0;34m[\u001b[0m\u001b[0mb\u001b[0m\u001b[0;34m]\u001b[0m\u001b[0;34m,\u001b[0m\u001b[0mbatch_bases\u001b[0m\u001b[0;34m)\u001b[0m\u001b[0;34m\u001b[0m\u001b[0m\n\u001b[0m\u001b[1;32m    172\u001b[0m                 \u001b[0moptimizer\u001b[0m\u001b[0;34m.\u001b[0m\u001b[0mzero_grad\u001b[0m\u001b[0;34m(\u001b[0m\u001b[0;34m)\u001b[0m  \u001b[0;31m# clear any cached gradients\u001b[0m\u001b[0;34m\u001b[0m\u001b[0m\n\u001b[1;32m    173\u001b[0m \u001b[0;34m\u001b[0m\u001b[0m\n",
-      "\u001b[0;32m~/Work/Codes/QuCumber/qucumber/quantum_reconstruction.py\u001b[0m in \u001b[0;36mcompute_batch_gradients\u001b[0;34m(self, k_cd, samples_batch, bases_batch)\u001b[0m\n\u001b[1;32m     65\u001b[0m         \"\"\"\n\u001b[1;32m     66\u001b[0m         \u001b[0;31m# Negative phase: learning signal driven by the amplitude RBM of the NN state\u001b[0m\u001b[0;34m\u001b[0m\u001b[0;34m\u001b[0m\u001b[0m\n\u001b[0;32m---> 67\u001b[0;31m         \u001b[0mself\u001b[0m\u001b[0;34m.\u001b[0m\u001b[0mnn_state\u001b[0m\u001b[0;34m.\u001b[0m\u001b[0msample\u001b[0m\u001b[0;34m(\u001b[0m\u001b[0mk_cd\u001b[0m\u001b[0;34m)\u001b[0m\u001b[0;34m\u001b[0m\u001b[0m\n\u001b[0m\u001b[1;32m     68\u001b[0m         \u001b[0mgrad_model\u001b[0m \u001b[0;34m=\u001b[0m \u001b[0mself\u001b[0m\u001b[0;34m.\u001b[0m\u001b[0mnn_state\u001b[0m\u001b[0;34m.\u001b[0m\u001b[0mrbm_am\u001b[0m\u001b[0;34m.\u001b[0m\u001b[0meffective_energy_gradient\u001b[0m\u001b[0;34m(\u001b[0m\u001b[0mself\u001b[0m\u001b[0;34m.\u001b[0m\u001b[0mnn_state\u001b[0m\u001b[0;34m.\u001b[0m\u001b[0mvisible_state\u001b[0m\u001b[0;34m)\u001b[0m\u001b[0;34m\u001b[0m\u001b[0m\n\u001b[1;32m     69\u001b[0m \u001b[0;34m\u001b[0m\u001b[0m\n",
-      "\u001b[0;32m~/Work/Codes/QuCumber/qucumber/positive_wavefunction.py\u001b[0m in \u001b[0;36msample\u001b[0;34m(self, k_cd)\u001b[0m\n\u001b[1;32m    119\u001b[0m         \"\"\"\n\u001b[1;32m    120\u001b[0m         \u001b[0;32mfor\u001b[0m \u001b[0m_\u001b[0m \u001b[0;32min\u001b[0m \u001b[0mrange\u001b[0m\u001b[0;34m(\u001b[0m\u001b[0mk_cd\u001b[0m\u001b[0;34m)\u001b[0m\u001b[0;34m:\u001b[0m\u001b[0;34m\u001b[0m\u001b[0m\n\u001b[0;32m--> 121\u001b[0;31m             \u001b[0mself\u001b[0m\u001b[0;34m.\u001b[0m\u001b[0mhidden_state\u001b[0m \u001b[0;34m=\u001b[0m \u001b[0mself\u001b[0m\u001b[0;34m.\u001b[0m\u001b[0mrbm_am\u001b[0m\u001b[0;34m.\u001b[0m\u001b[0msample_h_given_v\u001b[0m\u001b[0;34m(\u001b[0m\u001b[0mself\u001b[0m\u001b[0;34m.\u001b[0m\u001b[0mvisible_state\u001b[0m\u001b[0;34m)\u001b[0m\u001b[0;34m\u001b[0m\u001b[0m\n\u001b[0m\u001b[1;32m    122\u001b[0m             \u001b[0mself\u001b[0m\u001b[0;34m.\u001b[0m\u001b[0mvisible_state\u001b[0m \u001b[0;34m=\u001b[0m \u001b[0mself\u001b[0m\u001b[0;34m.\u001b[0m\u001b[0mrbm_am\u001b[0m\u001b[0;34m.\u001b[0m\u001b[0msample_v_given_h\u001b[0m\u001b[0;34m(\u001b[0m\u001b[0mself\u001b[0m\u001b[0;34m.\u001b[0m\u001b[0mhidden_state\u001b[0m\u001b[0;34m)\u001b[0m\u001b[0;34m\u001b[0m\u001b[0m\n\u001b[1;32m    123\u001b[0m \u001b[0;34m\u001b[0m\u001b[0m\n",
-      "\u001b[0;32m~/Work/Codes/QuCumber/qucumber/binary_rbm.py\u001b[0m in \u001b[0;36msample_h_given_v\u001b[0;34m(self, v)\u001b[0m\n\u001b[1;32m    204\u001b[0m         \"\"\"\n\u001b[1;32m    205\u001b[0m         \u001b[0mp\u001b[0m \u001b[0;34m=\u001b[0m \u001b[0mself\u001b[0m\u001b[0;34m.\u001b[0m\u001b[0mprob_h_given_v\u001b[0m\u001b[0;34m(\u001b[0m\u001b[0mv\u001b[0m\u001b[0;34m)\u001b[0m\u001b[0;34m\u001b[0m\u001b[0m\n\u001b[0;32m--> 206\u001b[0;31m         \u001b[0mh\u001b[0m \u001b[0;34m=\u001b[0m \u001b[0mp\u001b[0m\u001b[0;34m.\u001b[0m\u001b[0mbernoulli\u001b[0m\u001b[0;34m(\u001b[0m\u001b[0;34m)\u001b[0m\u001b[0;34m\u001b[0m\u001b[0m\n\u001b[0m\u001b[1;32m    207\u001b[0m         \u001b[0;32mreturn\u001b[0m \u001b[0mh\u001b[0m\u001b[0;34m\u001b[0m\u001b[0m\n\u001b[1;32m    208\u001b[0m \u001b[0;34m\u001b[0m\u001b[0m\n",
-      "\u001b[0;31mKeyboardInterrupt\u001b[0m: "
->>>>>>> c01eb298
      ]
     }
    ],
    "source": [
-<<<<<<< HEAD
     "nn_state.space = nn_state.generate_Hilbert_space(nv) # generate the entire visible space of the system.\n",
     "callbacks      = [MetricEvaluator(log_every,{'Fidelity':ts.fidelity,'KL':ts.KL},target_psi=target_psi)]\n",
     "\n",
     "qr = QuantumReconstruction(nn_state)\n",
     "\n",
-=======
-    "#nn_state.randomize()\n",
->>>>>>> c01eb298
     "qr.fit(train_samples, epochs, batch_size, num_chains, CD,lr, progbar=False,callbacks=callbacks)"
    ]
   },
@@ -297,7 +213,6 @@
     }
    ],
    "source": [
-<<<<<<< HEAD
     "n_measurements = 50000\n",
     "hx             = 1\n",
     "tfim           = TFIM.TransverseFieldIsingChain(hx,n_measurements)"
@@ -306,31 +221,6 @@
   {
    "cell_type": "markdown",
    "metadata": {},
-=======
-    "THE MEASUREMENTS ARE YET TO BE DONE"
-   ]
-  },
-  {
-   "cell_type": "code",
-   "execution_count": null,
-   "metadata": {
-    "collapsed": true
-   },
-   "outputs": [],
-   "source": [
-    "n_measurements= 50000\n",
-    "tfim = TFIM.TransverseFieldIsingChain(hx,n_measurements)\n",
-    "simulation = tfim.Run(nn_state,n_eq=200)"
-   ]
-  },
-  {
-   "cell_type": "code",
-   "execution_count": null,
-   "metadata": {
-    "collapsed": true
-   },
-   "outputs": [],
->>>>>>> c01eb298
    "source": [
     "To go ahead and calculate the energy and magnetization of the 50,000 generated samples, the *tfim* object has a function called *run* which will output a dictionary containing the energy (key: 'energy') and the magnetization (key: 'sigmaZ'). "
    ]
