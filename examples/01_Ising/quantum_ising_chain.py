--- conflicted
+++ resolved
@@ -22,11 +22,8 @@
 
 from qucumber.observables import Observable
 
-<<<<<<< HEAD
-=======
 __all__ = ["TFIMChainEnergy", "TFIMChainMagnetization"]
 
->>>>>>> 6ff3ed44
 
 class TFIMChainEnergy(Observable):
     """Observable defining the energy of a Transverse Field Ising Model (TFIM)
@@ -118,36 +115,6 @@
         p = torch.ones(self.nc, N) * 0.5
         return torch.bernoulli(p)
 
-<<<<<<< HEAD
-    def Run(self, nn_state, n_eq):
-        v = self.Randomize(nn_state.num_visible).to(
-            dtype=torch.double, device=nn_state.device
-        )
-
-        num_samples = self.nc
-        if self.show_convergence:
-            sZ_list = []
-            err_sZ = []
-
-            sZ = self.SigmaZ(v)
-            sZ_list.append(sZ.apply(v, nn_state).mean())
-            err_sZ.append((torch.std(sZ) / np.sqrt(sZ.size()[0])).item())
-
-            for _steps in range(n_eq):
-                v = nn_state.gibbs_steps(1, v, overwrite=True)
-                sZ_list.append(self.SigmaZ(v, self.show_convergence).mean().item())
-
-            out = {"sZ": np.array(sZ_list), "error": np.array(err_sZ)}
-        else:
-            out = {
-                "error": self.std_error(nn_state, num_samples),
-                "sZ": self.expected_value(nn_state, num_samples),
-            }
-
-        return out
-
-=======
->>>>>>> 6ff3ed44
     def SigmaZ(self, samples):
         """Computes the magnetization of each sample given a batch of samples.
 
