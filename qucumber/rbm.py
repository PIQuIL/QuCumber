--- conflicted
+++ resolved
@@ -6,14 +6,9 @@
 from torch.nn import functional as F
 from torch.utils.data import DataLoader
 from tqdm import tqdm, tqdm_notebook
-<<<<<<< HEAD
 from itertools import chain
 import cplx
 import unitaries
-=======
-
-from . import cplx
->>>>>>> ee1574b4
 
 __all__ = [
     "RBM_Module",
@@ -69,36 +64,6 @@
         return ("RBM_Module(num_visible={}, num_hidden={}, gpu={})"
                 .format(self.num_visible, self.num_hidden, self.gpu))
 
-<<<<<<< HEAD
-=======
-    def save(self, location, metadata={}):
-        """Saves the RBM parameters to the given location along with
-        any given metadata.
-
-        :param location: The location to save the RBM parameters + metadata
-        :type location: str or file-like
-        :param metadata: Any extra metadata to store alongside the RBM
-                         parameters
-        :type metadata: dict
-        """
-        # add extra metadata to dictionary before saving it to disk
-        rbm_data = {**self.state_dict(), **metadata}
-        torch.save(rbm_data, location)
-
-    def load(self, location):
-        """Loads the RBM parameters from the given location ignoring any
-        metadata stored in the file. Overwrites the RBM's parameters.
-
-        .. note::
-            The RBM object on which this function is called must have the
-            same shape as the one who's parameters are being loaded.
-
-        :param location: The location to load the RBM parameters from
-        :type location: str or file-like
-        """
-        self.load_state_dict(torch.load(location), strict=False)
-
->>>>>>> ee1574b4
     def effective_energy(self, v):
         r"""The effective energies of the given visible states.
 
@@ -194,6 +159,7 @@
                   the hidden state sampled from v0,
                   the visible state sampled after k steps,
                   the hidden state sampled after k steps and its corresponding
+
                   probability vector.
         :rtype: tuple(torch.doubleTensor, torch.doubleTensor,
                       torch.doubleTensor, torch.doubleTensor,
@@ -305,7 +271,6 @@
     def save(self, location='saved_params.pkl', metadata={}, visible_space=None, Z=None):
         """Saves the RBM parameters to the given location along with
         any given metadata.
-
         :param location: The location to save the RBM parameters + metadata
         :type location: str or file-like
         :param metadata: Any extra metadata to store alongside the RBM
@@ -327,11 +292,9 @@
     def load(self, location):
         """Loads the RBM parameters from the given location ignoring any
         metadata stored in the file. Overwrites the RBM's parameters.
-
-        .. note::
-            The RBM object on which this function is called must have the
-            same shape as the one who's parameters are being loaded.
-
+        .. note:: The RBM object on which this function is called must
+                  have the same shape as the one who's parameters are being
+                  loaded.
         :param location: The location to load the RBM parameters from
         :type location: str or file-like
         """
